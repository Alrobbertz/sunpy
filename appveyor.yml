--- conflicted
+++ resolved
@@ -7,18 +7,10 @@
       PYTHON: "C:\\conda"
       MINICONDA_VERSION: "latest"
       CMD_IN_ENV: "cmd /E:ON /V:ON /C .\\ci-helpers\\appveyor\\windows_sdk.cmd"
-<<<<<<< HEAD
-      CONDA_CHANNELS: "conda-forge astropy-ci-extras"
-      CONDA_DEPENDENCIES: "scipy matplotlib pytest==3.6 mock pandas requests beautifulsoup4 sqlalchemy scikit-image pytest-mock suds-jurko glymur drms"
-      PIP_DEPENDENCIES: "hypothesis sunpy-sphinx-theme pytest-astropy"
-      NUMPY_VERSION: "stable"
-      ASTROPY_VERSION: "stable"
-=======
       PYTHON_ARCH: "64"
       CONDA_CHANNELS: "sunpy"
       PIP_DEPENDENCIES: "tox tox-conda"
       PYTHON_VERSION: "3.6"
->>>>>>> 1e4995a4
 
   matrix:
       # Py37 NumPy seems to be broken.
@@ -36,8 +28,6 @@
     - "powershell ci-helpers/appveyor/install-miniconda.ps1"
     - "SET PATH=%PYTHON%;%PYTHON%\\Scripts;%PATH%"
     - "activate test"
-    - "conda remove --force pillow"
-    - "pip install pillow"
 
 # Not a .NET project
 build: false
