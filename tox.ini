[tox]
min_version = 4.0
envlist =
    py{310,311,312}{,-oldestdeps,-devdeps,-online,-figure,-conda}
    build_docs{,-gallery}
    codestyle
    base_deps

[testenv]
pypi_filter = file://.test_package_pins.txt
allowlist_externals=
    /bin/bash
    /usr/bin/bash
# Run the tests in a temporary directory to make sure that we don't import sunpy from the source tree
changedir = .tmp/{envname}
description =
    run tests
    conda: with the latest conda version of key dependencies
    devdeps: with the latest developer version of key dependencies
    figure: runs the figure test suite.
    oldestdeps: with the oldest supported version of key dependencies
    online: that require remote data (as well as the offline ones)
setenv =
    MPLBACKEND = agg
    SUNPY_SAMPLEDIR = {env:SUNPY_SAMPLEDIR:{toxinidir}/.tox/sample_data/}
    PYTEST_COMMAND = pytest -vvv -r a --pyargs sunpy --cov-report=xml --cov=sunpy --cov-config={toxinidir}/setup.cfg {toxinidir}/docs
    devdeps,build_docs,online: HOME = {envtmpdir}
    PARFIVE_HIDE_PROGRESS = True
    NO_VERIFY_HELIO_SSL = 1
    devdeps: PIP_EXTRA_INDEX_URL = https://pypi.anaconda.org/astropy/simple https://pypi.anaconda.org/scientific-python-nightly-wheels/simple
deps =
    # devdeps is intended to be used to install the latest developer version of key dependencies.
    devdeps: astropy>=0.0.dev0
    devdeps: git+https://github.com/asdf-format/asdf
    devdeps: git+https://github.com/astropy/asdf-astropy
    devdeps: git+https://github.com/astropy/reproject
    devdeps: git+https://github.com/Cadair/parfive
    devdeps: git+https://github.com/sunpy/mpl-animators
    devdeps: git+https://github.com/MAVENSDC/cdflib
    devdeps: matplotlib>=0.0.dev0
    devdeps: numpy>=0.0.dev0
    devdeps: pandas>=0.0.dev0
    # oldestdeps we pin against to ensure correct versions
    oldestdeps: asdf-astropy<0.3.0
    oldestdeps: asdf<2.12.0
    oldestdeps: astropy<5.3.0
    oldestdeps: beautifulsoup4<4.12.0
    oldestdeps: cdflib<0.4.5
    oldestdeps: dask[array]<2022.6.0
    oldestdeps: drms<0.7
    oldestdeps: glymur<0.9.2
    oldestdeps: h5netcdf<1.1.0
    oldestdeps: matplotlib<3.6.0
    oldestdeps: numpy<1.22.0
    oldestdeps: opencv-python<4.7.0.68
    oldestdeps: pandas<1.5.0
    oldestdeps: parfive<1.3.0
    oldestdeps: pytest-xdist<2.1
    oldestdeps: pytest<7.2
    oldestdeps: python-dateutil<2.9.0
    oldestdeps: scikit-image<0.20.0; platform_system!='Darwin' or platform_machine!='arm64'
    # scikit-image 0.20 is the first with wheels for macOS arm64
    oldestdeps: scikit-image<0.21.0; platform_system=='Darwin' and platform_machine=='arm64'
<<<<<<< HEAD
    oldestdeps: scipy<1.9.0
    oldestdeps: tqdm<4.65.0
    oldestdeps: zeep<4.2.0
=======
    oldestdeps: scipy<1.8.0
    oldestdeps: tqdm<4.33.0
    oldestdeps: zeep<3.5.0
>>>>>>> 2116e5df
    # Figure tests need a tightly controlled environment
    # These are pinned to the minimum version that we support
    figure-!devdeps: astropy==5.3.4
    figure-!devdeps: matplotlib==3.5.3
    figure-!devdeps: mpl-animators==1.0.0
extras =
    all
    tests
commands =
    pip freeze --all --no-input
    oldestdeps: python -c "import astropy.time; astropy.time.update_leap_seconds()"
    !online-!figure: {env:PYTEST_COMMAND} {posargs}
    online: {env:PYTEST_COMMAND} --hypothesis-show-statistics --remote-data=any {posargs}
    figure: /bin/bash -c "mkdir -p ./figure_test_images; python -c 'import matplotlib as mpl; print(mpl.ft2font.__file__, mpl.ft2font.__freetype_version__, mpl.ft2font.__freetype_build_type__)' > ./figure_test_images/figure_version_info.txt"
    figure: /bin/bash -c "pip freeze >> ./figure_test_images/figure_version_info.txt"
    figure: /bin/bash -c "cat ./figure_test_images/figure_version_info.txt"
    figure: python -c "import sunpy.tests.helpers as h; print(h.get_hash_library_name())"
    figure: {env:PYTEST_COMMAND} -m "mpl_image_compare" --mpl --remote-data=any --mpl-generate-summary=html --mpl-baseline-path=https://raw.githubusercontent.com/sunpy/sunpy-figure-tests/sunpy-master/figures/{envname}/ {posargs}

[testenv:build_docs{,-gallery}]
changedir = docs
description = Invoke sphinx-build to build the HTML docs
extras =
    all
    docs
    gallery: docs-gallery
commands =
    pip freeze --all --no-input
    gallery: sphinx-build -j auto --color -W --keep-going -b html -d _build/.doctrees . _build/html {posargs}
    !gallery: sphinx-build -j auto --color -W --keep-going -b html -d _build/.doctrees -D plot_gallery=0 . _build/html {posargs}
    python -c 'import pathlib; print("Documentation available under file://\{0\}".format(pathlib.Path(r"{toxinidir}") / "docs" / "_build" / "index.html"))'

[testenv:codestyle]
pypi_filter =
skip_install = true
description = Run all style and file checks with pre-commit
deps =
    pre-commit
commands =
    pre-commit install-hooks
    pre-commit run --color always --all-files --show-diff-on-failure

[testenv:base_deps]
description = Check the test suite does not fail if all optional dependencies are missing
extras =
deps =
    astropy
    numpy
    parfive[ftp]
commands =
    python -c "import sunpy; sunpy.self_test()"<|MERGE_RESOLUTION|>--- conflicted
+++ resolved
@@ -61,15 +61,9 @@
     oldestdeps: scikit-image<0.20.0; platform_system!='Darwin' or platform_machine!='arm64'
     # scikit-image 0.20 is the first with wheels for macOS arm64
     oldestdeps: scikit-image<0.21.0; platform_system=='Darwin' and platform_machine=='arm64'
-<<<<<<< HEAD
     oldestdeps: scipy<1.9.0
     oldestdeps: tqdm<4.65.0
     oldestdeps: zeep<4.2.0
-=======
-    oldestdeps: scipy<1.8.0
-    oldestdeps: tqdm<4.33.0
-    oldestdeps: zeep<3.5.0
->>>>>>> 2116e5df
     # Figure tests need a tightly controlled environment
     # These are pinned to the minimum version that we support
     figure-!devdeps: astropy==5.3.4
