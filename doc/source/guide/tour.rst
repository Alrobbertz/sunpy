--- conflicted
+++ resolved
@@ -48,26 +48,9 @@
 ----------
 
 SunPy handles time series data, fundamental to the study of any real world phenomenon,
-<<<<<<< HEAD
-by creating a lightcurve object. A lightcurve consists of two parts; times and
-measurements taken at those times. The data can either be in your current Python session, alternatively within a local or
-remote file. Let's create some fake data and pass it into a lightcurve object
-and then plot it.
-
-.. plot::
-    :include-source:
-
-    from sunpy.lightcurve import LightCurve
-    light_curve = LightCurve.create({"param1": range(24*60)})
-    light_curve.peek()
-=======
 by creating a lightcurve object. A lightcurve consists of two parts; times and measurements taken at those times. The
 data can either be in your current Python session, alternatively within a local or
 remote file. Let's create some fake data and pass it into a lightcurve object::
-
-    from sunpy.lightcurve import LightCurve
-    light_curve = LightCurve.create({"param1": range(24*60)})
->>>>>>> fe7db2b0
 
 Within LightCurve.create, we have a dictionary that contains a single entry with key
 "param1" containing a list of 1440 entries (0-1439). As there are no times provided,
@@ -92,10 +75,6 @@
     image = CallistoSpectrogram.read(sunpy.data.sample.CALLISTO_IMAGE)
     image.peek()
 
-<<<<<<< HEAD
-=======
-
->>>>>>> fe7db2b0
 Plotting
 --------
 
@@ -113,19 +92,6 @@
     aia = sunpy.map.Map(sunpy.data.sample.AIA_171_IMAGE)
     aia.peek()
 
-<<<<<<< HEAD
-=======
-If everything has been configured properly you should see an AIA image with
-a red colormap, a colorbar on the right-hand side and a title and some
-labels.
-
-.. plot::
-
-    import sunpy.map
-    aia = sunpy.map.Map(sunpy.data.sample.AIA_171_IMAGE)
-    aia.peek()
-
->>>>>>> fe7db2b0
 There is lot going on here, but we will walk you through the example. Briefly,
 the first line is just importing SunPy. On the second line we create a
 SunPy Map object which is basically just a spatially-aware image or data array.
@@ -138,28 +104,6 @@
     :include-source:
 
     import sunpy.map
-    import matplotlib.pyplot as plt
-<<<<<<< HEAD
-    import sunpy.data.sample
-=======
->>>>>>> fe7db2b0
-    aia = sunpy.map.Map(sunpy.data.sample.AIA_171_IMAGE)
-    fig = plt.figure()
-    ax = plt.subplot(111)
-    aia.plot()
-    aia.draw_limb()
-<<<<<<< HEAD
-    plt.show()
-
-=======
-    aia.draw_grid()
-    plt.colorbar()
-    plt.show()
-
-This should output something like the image below:
-
-.. plot::
-
     import matplotlib.pyplot as plt
     import sunpy.data.sample
     aia = sunpy.map.Map(sunpy.data.sample.AIA_171_IMAGE)
@@ -169,9 +113,9 @@
     aia.draw_limb()
     aia.draw_grid()
     plt.colorbar()
+    aia.draw_limb()
     plt.show()
 
->>>>>>> fe7db2b0
 Solar Physical Constants
 ------------------------
 
